--- conflicted
+++ resolved
@@ -1,184 +1,9 @@
-<<<<<<< HEAD
+use lazy_static::lazy_static;
 use log::{info, warn};
-=======
-use lazy_static::lazy_static;
-use log::info;
->>>>>>> f00b8371
 use prometheus::{
     register_histogram_vec, register_int_counter, register_int_gauge_vec, Encoder, HistogramVec,
     IntCounter, IntGaugeVec, TextEncoder,
 };
-<<<<<<< HEAD
-use std::{collections::HashMap, sync::Arc};
-use tokio::sync::{
-    mpsc::{unbounded_channel, UnboundedSender},
-    RwLock,
-};
-use warp::{http::StatusCode, Filter, Rejection, Reply};
-
-pub const NOT_AVAILABLE: f64 = -1.0;
-pub struct MetricsStore {
-    client_tx_received: IntGaugeVec,
-    client_tx_forward_succeeded: IntGaugeVec,
-    client_tx_forward_failed: IntGaugeVec,
-    client_latency: HistogramVec,
-    chain_tx_finalized: IntCounter,
-    chain_tx_timeout: IntCounter,
-    server_rpc_tx_accepted: IntCounter,
-    server_rpc_tx_bytes_in: IntCounter,
-    server_total_connected_stake: IntGaugeVec,
-    tx_slots: RwLock<HashMap<u64, usize>>,
-}
-
-impl MetricsStore {
-    pub fn new() -> Self {
-        Self {
-            client_tx_received: register_int_gauge_vec!(
-                "mtx_client_tx_received",
-                "How many transactions were received by the client",
-                &["identity"]
-            )
-            .unwrap(),
-            client_tx_forward_succeeded: register_int_gauge_vec!(
-                "mtx_client_tx_forward_succeeded",
-                "How many transactions were successfully forwarded",
-                &["identity"]
-            )
-            .unwrap(),
-            client_tx_forward_failed: register_int_gauge_vec!(
-                "mtx_client_tx_forward_failed",
-                "How many transactions failed on the client side",
-                &["identity"]
-            )
-            .unwrap(),
-            client_latency: register_histogram_vec!(
-                "mtx_client_latency",
-                "Latency to the client based on ping times",
-                &["identity"],
-                vec![0.005, 0.01, 0.02, 0.04, 0.08, 0.16, 0.32, 0.64, 1.28, 2.56]
-            )
-            .unwrap(),
-            chain_tx_finalized: register_int_counter!(
-                "mtx_chain_tx_finalized",
-                "How many transactions were finalized on chain"
-            )
-            .unwrap(),
-            chain_tx_timeout: register_int_counter!(
-                "mtx_chain_tx_timeout",
-                "How many transactions we were unable to confirm as finalized"
-            )
-            .unwrap(),
-            server_rpc_tx_accepted: register_int_counter!(
-                "mtx_server_rpc_tx_accepted",
-                "How many transactions were accepted by the server"
-            )
-            .unwrap(),
-            server_rpc_tx_bytes_in: register_int_counter!(
-                "mtx_server_rpc_tx_bytes_in",
-                "How many bytes were ingested by the RPC server"
-            )
-            .unwrap(),
-            server_total_connected_stake: register_int_gauge_vec!(
-                "mtx_server_total_connected_stake",
-                "Total amount of stake connected to MTX server",
-                &["identity"]
-            )
-            .unwrap(),
-            tx_slots: Default::default(),
-        }
-    }
-
-    pub async fn process_metric(&self, metric: Metric) {
-        match metric {
-            Metric::ClientTxReceived { identity, count } => self
-                .client_tx_received
-                .with_label_values(&[&identity])
-                .set(count as i64),
-            Metric::ClientTxForwardSucceeded { identity, count } => self
-                .client_tx_forward_succeeded
-                .with_label_values(&[&identity])
-                .set(count as i64),
-            Metric::ClientTxForwardFailed { identity, count } => self
-                .client_tx_forward_failed
-                .with_label_values(&[&identity])
-                .set(count as i64),
-            Metric::ClientLatency { identity, latency } => {
-                if latency == NOT_AVAILABLE {
-                    if let Err(err) = self.client_latency.remove_label_values(&[&identity]) {
-                        warn!(
-                            "Couldn't discard latency metrics for {}. Error: {:?}",
-                            identity, err
-                        );
-                    }
-                } else {
-                    self.client_latency
-                        .with_label_values(&[&identity])
-                        .observe(latency);
-                }
-            }
-            Metric::ChainTxFinalized => self.chain_tx_finalized.inc(),
-            Metric::ChainTxTimeout => self.chain_tx_timeout.inc(),
-            Metric::ChainTxSlot { slot } => self.tx_slot_inc(slot).await,
-            Metric::ServerRpcTxAccepted => self.server_rpc_tx_accepted.inc(),
-            Metric::ServerRpcTxBytesIn { bytes } => self.server_rpc_tx_bytes_in.inc_by(bytes),
-            Metric::ServerTotalConnectedStake { identity, stake } => {
-                if stake == NOT_AVAILABLE {
-                    if let Err(err) = self
-                        .server_total_connected_stake
-                        .remove_label_values(&[&identity])
-                    {
-                        warn!(
-                            "Couldn't discard connected stake metrics for {}. Error: {:?}",
-                            identity, err
-                        );
-                    }
-                } else {
-                    self.server_total_connected_stake
-                        .with_label_values(&[&identity])
-                        .set(stake as i64);
-                }
-            }
-        }
-    }
-
-    async fn tx_slot_inc(&self, slot: u64) {
-        self.tx_slots
-            .write()
-            .await
-            .entry(slot)
-            .and_modify(|count| *count += 1)
-            .or_insert(1);
-    }
-
-    pub async fn process_metrics(&self, metrics: Vec<Metric>) {
-        for metric in metrics {
-            self.process_metric(metric).await;
-        }
-    }
-
-    pub fn gather(&self) -> String {
-        let mut buffer = Vec::new();
-        let encoder = TextEncoder::new();
-        let metrics = prometheus::gather();
-        encoder.encode(&metrics, &mut buffer).unwrap();
-
-        String::from_utf8(buffer.clone()).unwrap()
-    }
-}
-
-#[derive(Debug, Clone)]
-pub enum Metric {
-    ClientTxReceived { identity: String, count: u64 },
-    ClientTxForwardSucceeded { identity: String, count: u64 },
-    ClientTxForwardFailed { identity: String, count: u64 },
-    ClientLatency { identity: String, latency: f64 },
-    ChainTxFinalized,
-    ChainTxTimeout,
-    ChainTxSlot { slot: u64 },
-    ServerRpcTxAccepted,
-    ServerRpcTxBytesIn { bytes: u64 },
-    ServerTotalConnectedStake { identity: String, stake: f64 },
-=======
 use warp::Filter;
 
 lazy_static! {
@@ -238,13 +63,27 @@
         "How many bytes were ingested by the RPC server"
     )
     .unwrap();
->>>>>>> f00b8371
+    pub static ref SERVER_TOTAL_CONNECTED_STAKE: IntGaugeVec = register_int_gauge_vec!(
+        "mtx_server_total_connected_stake",
+        "Total amount of stake connected to MTX server",
+        &["identity"]
+    )
+    .unwrap();
 }
 
-pub fn reset_client_ping_rtt(identity: &String) {
-    CLIENT_PING_RTT
-        .remove_label_values(&[identity])
-        .expect("Couldn't remove latency metric");
+pub fn reset_client_metrics(identity: &String) {
+    if let Err(err) = CLIENT_PING_RTT.remove_label_values(&[identity]) {
+        warn!(
+            "Couldn't discard latency metrics for {}. Error: {:?}",
+            identity, err
+        );
+    }
+    if let Err(err) = SERVER_TOTAL_CONNECTED_STAKE.remove_label_values(&[identity]) {
+        warn!(
+            "Couldn't discard connected stake metrics for {}. Error: {:?}",
+            identity, err
+        );
+    }
 }
 
 pub fn spawn(metrics_addr: std::net::SocketAddr) {
