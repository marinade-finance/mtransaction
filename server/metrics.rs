use lazy_static::lazy_static;
use log::info;
use prometheus::{
    register_histogram_vec, register_int_counter, register_int_gauge_vec, Encoder, HistogramVec,
    IntCounter, IntGaugeVec, TextEncoder,
};
use std::{collections::HashMap, sync::Arc};
use tokio::sync::RwLock;
use warp::{http::StatusCode, Filter, Rejection, Reply};

<<<<<<< HEAD
lazy_static! {
    pub static ref CLIENT_TX_RECEIVED: IntGaugeVec = register_int_gauge_vec!(
        "mtx_client_tx_received",
        "How many transactions were received by the client",
        &["identity"]
    )
    .unwrap();
    pub static ref CLIENT_TX_FORWARD_SUCCEEDED: IntGaugeVec = register_int_gauge_vec!(
        "mtx_client_tx_forward_succeeded",
        "How many transactions were successfully forwarded",
        &["identity"]
    )
    .unwrap();
    pub static ref CLIENT_TX_FORWARD_FAILED: IntGaugeVec = register_int_gauge_vec!(
        "mtx_client_tx_forward_failed",
        "How many transactions failed on the client side",
        &["identity"]
    )
    .unwrap();
    pub static ref CLIENT_PING_RTT: HistogramVec = register_histogram_vec!(
        "mtx_CLIENT_PING_RTT",
        "Latency to the client based on ping times",
        &["identity"],
        vec![0.005, 0.01, 0.02, 0.04, 0.08, 0.16, 0.32, 0.64, 1.28, 2.56]
    )
    .unwrap();
    pub static ref CHAIN_TX_FINALIZED: IntCounter = register_int_counter!(
        "mtx_chain_tx_finalized",
        "How many transactions were finalized on chain"
    )
    .unwrap();
    pub static ref CHAIN_TX_TIMEOUT: IntCounter = register_int_counter!(
        "mtx_chain_tx_timeout",
        "How many transactions we were unable to confirm as finalized"
    )
    .unwrap();
    pub static ref CHAIN_TX_EXECUTION_SUCCESS: IntCounter = register_int_counter!(
        "mtx_chain_tx_execution_success",
        "How many transactions ended on chain without errors"
    )
    .unwrap();
    pub static ref CHAIN_TX_EXECUTION_ERROR: IntCounter = register_int_counter!(
        "mtx_chain_tx_execution_error",
        "How many transactions ended on chain with errors"
    )
    .unwrap();
    pub static ref SERVER_RPC_TX_ACCEPTED: IntGaugeVec = register_int_gauge_vec!(
        "mtx_server_rpc_tx_accepted",
        "How many transactions were accepted by the server",
        &["partner"]
    )
    .unwrap();
    pub static ref SERVER_RPC_TX_BYTES_IN: IntCounter = register_int_counter!(
        "mtx_server_rpc_tx_bytes_in",
        "How many bytes were ingested by the RPC server"
    )
    .unwrap();
}

pub struct MetricsStore {
    tx_slots: RwLock<HashMap<u64, usize>>,
=======
pub const LATENCY_NOT_AVAILABLE: f64 = -1.0;
pub struct MetricsStore {
    client_tx_received: IntGaugeVec,
    client_tx_forward_succeeded: IntGaugeVec,
    client_tx_forward_failed: IntGaugeVec,
    client_latency: HistogramVec,
    chain_tx_finalized: IntCounter,
    chain_tx_timeout: IntCounter,
    server_rpc_tx_accepted: IntCounter,
    server_rpc_tx_bytes_in: IntCounter,
    tx_slots: RwLock<HashMap<u64, usize>>,
}

impl MetricsStore {
    pub fn new() -> Self {
        Self {
            client_tx_received: register_int_gauge_vec!(
                "mtx_client_tx_received",
                "How many transactions were received by the client",
                &["identity"]
            )
            .unwrap(),
            client_tx_forward_succeeded: register_int_gauge_vec!(
                "mtx_client_tx_forward_succeeded",
                "How many transactions were successfully forwarded",
                &["identity"]
            )
            .unwrap(),
            client_tx_forward_failed: register_int_gauge_vec!(
                "mtx_client_tx_forward_failed",
                "How many transactions failed on the client side",
                &["identity"]
            )
            .unwrap(),
            client_latency: register_histogram_vec!(
                "mtx_client_latency",
                "Latency to the client based on ping times",
                &["identity"],
                vec![0.005, 0.01, 0.02, 0.04, 0.08, 0.16, 0.32, 0.64, 1.28, 2.56]
            )
            .unwrap(),
            chain_tx_finalized: register_int_counter!(
                "mtx_chain_tx_finalized",
                "How many transactions were finalized on chain"
            )
            .unwrap(),
            chain_tx_timeout: register_int_counter!(
                "mtx_chain_tx_timeout",
                "How many transactions we were unable to confirm as finalized"
            )
            .unwrap(),
            server_rpc_tx_accepted: register_int_counter!(
                "mtx_server_rpc_tx_accepted",
                "How many transactions were accepted by the server"
            )
            .unwrap(),
            server_rpc_tx_bytes_in: register_int_counter!(
                "mtx_server_rpc_tx_bytes_in",
                "How many bytes were ingested by the RPC server"
            )
            .unwrap(),
            tx_slots: Default::default(),
        }
    }

    pub async fn process_metric(&self, metric: Metric) {
        match metric {
            Metric::ClientTxReceived { identity, count } => self
                .client_tx_received
                .with_label_values(&[&identity])
                .set(count as i64),
            Metric::ClientTxForwardSucceeded { identity, count } => self
                .client_tx_forward_succeeded
                .with_label_values(&[&identity])
                .set(count as i64),
            Metric::ClientTxForwardFailed { identity, count } => self
                .client_tx_forward_failed
                .with_label_values(&[&identity])
                .set(count as i64),
            Metric::ClientLatency { identity, latency } => {
                if latency == LATENCY_NOT_AVAILABLE {
                    self.reset_client_latency(identity);
                } else {
                    self.client_latency
                        .with_label_values(&[&identity])
                        .observe(latency);
                }
            }
            Metric::ChainTxFinalized => self.chain_tx_finalized.inc(),
            Metric::ChainTxTimeout => self.chain_tx_timeout.inc(),
            Metric::ChainTxSlot { slot } => self.tx_slot_inc(slot).await,
            Metric::ServerRpcTxAccepted => self.server_rpc_tx_accepted.inc(),
            Metric::ServerRpcTxBytesIn { bytes } => self.server_rpc_tx_bytes_in.inc_by(bytes),
        }
    }

    pub fn reset_client_latency(&self, identity: String) {
        self.client_latency
            .remove_label_values(&[&identity])
            .expect("Couldn't remove latency metric");
    }

    async fn tx_slot_inc(&self, slot: u64) {
        self.tx_slots
            .write()
            .await
            .entry(slot)
            .and_modify(|count| *count += 1)
            .or_insert(1);
    }

    pub async fn process_metrics(&self, metrics: Vec<Metric>) {
        for metric in metrics {
            self.process_metric(metric).await;
        }
    }

    pub fn gather(&self) -> String {
        let mut buffer = Vec::new();
        let encoder = TextEncoder::new();
        let metrics = prometheus::gather();
        encoder.encode(&metrics, &mut buffer).unwrap();

        String::from_utf8(buffer.clone()).unwrap()
    }
>>>>>>> 4d3fdde1
}

#[derive(Debug, Clone)]
pub enum Metric {
    ClientTxReceived { identity: String, count: u64 },
    ClientTxForwardSucceeded { identity: String, count: u64 },
    ClientTxForwardFailed { identity: String, count: u64 },
    ClientLatency { identity: String, latency: f64 },
    ChainTxFinalized,
    ChainTxTimeout,
    ChainTxSlot { slot: u64 },
    ServerRpcTxAccepted,
    ServerRpcTxBytesIn { bytes: u64 },
}

pub fn spawn(metrics_addr: std::net::SocketAddr) {
    tokio::spawn(async move {
        let metrics_route = warp::path!("metrics")
            .and(warp::get())
            .map(|| metrics_handler());
        info!("Spawning metrics server");
        warp::serve(metrics_route).run(metrics_addr).await;
    });
}

fn metrics_handler() -> String {
    let mut buffer = Vec::new();
    let encoder = TextEncoder::new();

    encoder.encode(&prometheus::gather(), &mut buffer).unwrap();
    String::from_utf8(buffer.clone()).unwrap()
}

pub async fn tx_slots_handler(
    metrics_store: Arc<MetricsStore>,
) -> std::result::Result<impl Reply, Rejection> {
    info!("Slots info requested");

    let tx_slots = metrics_store
        .tx_slots
        .read()
        .await
        .iter()
        .map(|(slot, count)| std::iter::repeat(slot.to_string()).take(*count))
        .flatten()
        .fold(String::new(), |a, b| a + &b + "\n");

    Ok(warp::reply::with_status(tx_slots, StatusCode::OK))
}<|MERGE_RESOLUTION|>--- conflicted
+++ resolved
@@ -4,11 +4,8 @@
     register_histogram_vec, register_int_counter, register_int_gauge_vec, Encoder, HistogramVec,
     IntCounter, IntGaugeVec, TextEncoder,
 };
-use std::{collections::HashMap, sync::Arc};
-use tokio::sync::RwLock;
-use warp::{http::StatusCode, Filter, Rejection, Reply};
+use warp::Filter;
 
-<<<<<<< HEAD
 lazy_static! {
     pub static ref CLIENT_TX_RECEIVED: IntGaugeVec = register_int_gauge_vec!(
         "mtx_client_tx_received",
@@ -68,148 +65,10 @@
     .unwrap();
 }
 
-pub struct MetricsStore {
-    tx_slots: RwLock<HashMap<u64, usize>>,
-=======
-pub const LATENCY_NOT_AVAILABLE: f64 = -1.0;
-pub struct MetricsStore {
-    client_tx_received: IntGaugeVec,
-    client_tx_forward_succeeded: IntGaugeVec,
-    client_tx_forward_failed: IntGaugeVec,
-    client_latency: HistogramVec,
-    chain_tx_finalized: IntCounter,
-    chain_tx_timeout: IntCounter,
-    server_rpc_tx_accepted: IntCounter,
-    server_rpc_tx_bytes_in: IntCounter,
-    tx_slots: RwLock<HashMap<u64, usize>>,
-}
-
-impl MetricsStore {
-    pub fn new() -> Self {
-        Self {
-            client_tx_received: register_int_gauge_vec!(
-                "mtx_client_tx_received",
-                "How many transactions were received by the client",
-                &["identity"]
-            )
-            .unwrap(),
-            client_tx_forward_succeeded: register_int_gauge_vec!(
-                "mtx_client_tx_forward_succeeded",
-                "How many transactions were successfully forwarded",
-                &["identity"]
-            )
-            .unwrap(),
-            client_tx_forward_failed: register_int_gauge_vec!(
-                "mtx_client_tx_forward_failed",
-                "How many transactions failed on the client side",
-                &["identity"]
-            )
-            .unwrap(),
-            client_latency: register_histogram_vec!(
-                "mtx_client_latency",
-                "Latency to the client based on ping times",
-                &["identity"],
-                vec![0.005, 0.01, 0.02, 0.04, 0.08, 0.16, 0.32, 0.64, 1.28, 2.56]
-            )
-            .unwrap(),
-            chain_tx_finalized: register_int_counter!(
-                "mtx_chain_tx_finalized",
-                "How many transactions were finalized on chain"
-            )
-            .unwrap(),
-            chain_tx_timeout: register_int_counter!(
-                "mtx_chain_tx_timeout",
-                "How many transactions we were unable to confirm as finalized"
-            )
-            .unwrap(),
-            server_rpc_tx_accepted: register_int_counter!(
-                "mtx_server_rpc_tx_accepted",
-                "How many transactions were accepted by the server"
-            )
-            .unwrap(),
-            server_rpc_tx_bytes_in: register_int_counter!(
-                "mtx_server_rpc_tx_bytes_in",
-                "How many bytes were ingested by the RPC server"
-            )
-            .unwrap(),
-            tx_slots: Default::default(),
-        }
-    }
-
-    pub async fn process_metric(&self, metric: Metric) {
-        match metric {
-            Metric::ClientTxReceived { identity, count } => self
-                .client_tx_received
-                .with_label_values(&[&identity])
-                .set(count as i64),
-            Metric::ClientTxForwardSucceeded { identity, count } => self
-                .client_tx_forward_succeeded
-                .with_label_values(&[&identity])
-                .set(count as i64),
-            Metric::ClientTxForwardFailed { identity, count } => self
-                .client_tx_forward_failed
-                .with_label_values(&[&identity])
-                .set(count as i64),
-            Metric::ClientLatency { identity, latency } => {
-                if latency == LATENCY_NOT_AVAILABLE {
-                    self.reset_client_latency(identity);
-                } else {
-                    self.client_latency
-                        .with_label_values(&[&identity])
-                        .observe(latency);
-                }
-            }
-            Metric::ChainTxFinalized => self.chain_tx_finalized.inc(),
-            Metric::ChainTxTimeout => self.chain_tx_timeout.inc(),
-            Metric::ChainTxSlot { slot } => self.tx_slot_inc(slot).await,
-            Metric::ServerRpcTxAccepted => self.server_rpc_tx_accepted.inc(),
-            Metric::ServerRpcTxBytesIn { bytes } => self.server_rpc_tx_bytes_in.inc_by(bytes),
-        }
-    }
-
-    pub fn reset_client_latency(&self, identity: String) {
-        self.client_latency
-            .remove_label_values(&[&identity])
-            .expect("Couldn't remove latency metric");
-    }
-
-    async fn tx_slot_inc(&self, slot: u64) {
-        self.tx_slots
-            .write()
-            .await
-            .entry(slot)
-            .and_modify(|count| *count += 1)
-            .or_insert(1);
-    }
-
-    pub async fn process_metrics(&self, metrics: Vec<Metric>) {
-        for metric in metrics {
-            self.process_metric(metric).await;
-        }
-    }
-
-    pub fn gather(&self) -> String {
-        let mut buffer = Vec::new();
-        let encoder = TextEncoder::new();
-        let metrics = prometheus::gather();
-        encoder.encode(&metrics, &mut buffer).unwrap();
-
-        String::from_utf8(buffer.clone()).unwrap()
-    }
->>>>>>> 4d3fdde1
-}
-
-#[derive(Debug, Clone)]
-pub enum Metric {
-    ClientTxReceived { identity: String, count: u64 },
-    ClientTxForwardSucceeded { identity: String, count: u64 },
-    ClientTxForwardFailed { identity: String, count: u64 },
-    ClientLatency { identity: String, latency: f64 },
-    ChainTxFinalized,
-    ChainTxTimeout,
-    ChainTxSlot { slot: u64 },
-    ServerRpcTxAccepted,
-    ServerRpcTxBytesIn { bytes: u64 },
+pub fn reset_client_ping_rtt(identity: &String) {
+    CLIENT_PING_RTT
+        .remove_label_values(&[identity])
+        .expect("Couldn't remove latency metric");
 }
 
 pub fn spawn(metrics_addr: std::net::SocketAddr) {
@@ -228,21 +87,4 @@
 
     encoder.encode(&prometheus::gather(), &mut buffer).unwrap();
     String::from_utf8(buffer.clone()).unwrap()
-}
-
-pub async fn tx_slots_handler(
-    metrics_store: Arc<MetricsStore>,
-) -> std::result::Result<impl Reply, Rejection> {
-    info!("Slots info requested");
-
-    let tx_slots = metrics_store
-        .tx_slots
-        .read()
-        .await
-        .iter()
-        .map(|(slot, count)| std::iter::repeat(slot.to_string()).take(*count))
-        .flatten()
-        .fold(String::new(), |a, b| a + &b + "\n");
-
-    Ok(warp::reply::with_status(tx_slots, StatusCode::OK))
 }