pub mod pb {
    tonic::include_proto!("validator");
}
<<<<<<< HEAD
use crate::{metrics::Metrics, watcher::ValidatorStatus};
=======
>>>>>>> 15533485
use log::{error, info, warn};
use pb::{
    m_transaction_client::MTransactionClient, Ping, Pong, RequestMessageEnvelope,
    ResponseMessageEnvelope, Transaction,
};
use tokio::sync::mpsc::UnboundedSender;
use tokio_stream::StreamExt;
use tonic::{
    transport::{Certificate, Channel, ClientTlsConfig, Identity, Uri},
    Status,
};

fn process_ping(ping: Ping, tx_upstream_transactions: UnboundedSender<RequestMessageEnvelope>) {
    info!("Sending pong: {}", ping.id);
    if let Err(err) = tx_upstream_transactions.send(RequestMessageEnvelope {
        pong: Some(Pong { id: ping.id }),
        ..Default::default()
    }) {
        error!("Failed to enqueue pong: {}", err);
    }
}

fn process_transaction(transaction: Transaction, tx_transactions: UnboundedSender<Transaction>) {
    if let Err(err) = tx_transactions.send(transaction) {
        error!("Failed to enqueue tx: {}", err);
    }
}

fn process_upstream_message(
    response: Result<ResponseMessageEnvelope, Status>,
    tx_upstream_transactions: UnboundedSender<RequestMessageEnvelope>,
    tx_transactions: UnboundedSender<Transaction>,
) {
    match response {
        Ok(response_message_envelope) => {
            if let Some(ping) = response_message_envelope.ping {
                process_ping(ping, tx_upstream_transactions);
            }
            if let Some(transaction) = response_message_envelope.transaction {
                process_transaction(transaction, tx_transactions);
            }
        }
        Err(err) => {
            error!("Received error from upstream: {}", err);
        }
    };
}

async fn mtx_stream(
    client: &mut MTransactionClient<Channel>,
    tx_transactions: tokio::sync::mpsc::UnboundedSender<Transaction>,
<<<<<<< HEAD
    metrics: Arc<Metrics>,
    validator_watcher: Option<tokio::sync::oneshot::Receiver<ValidatorStatus>>,
=======
    mut metrics: tokio::sync::mpsc::Receiver<RequestMessageEnvelope>,
>>>>>>> 15533485
) {
    let (tx_upstream_transactions, mut rx_upstream_transactions) =
        tokio::sync::mpsc::unbounded_channel::<RequestMessageEnvelope>();
    let request_stream = async_stream::stream! {
        while let Some(item) = rx_upstream_transactions.recv().await {
            yield item;
        }
    };

    let response = client.tx_stream(request_stream).await.unwrap();
    let mut response_stream = response.into_inner();
    match validator_watcher {
        Some(mut exit_signal) => loop {
            tokio::select! {
                _ = &mut exit_signal => {
                    break;
                }

                metrics = metrics_stream.next() => {
                    if let Some(metrics) = metrics {
                        info!("Sending metrics: {:?}", metrics);
                        if let Err(err) = tx_upstream_transactions.send(metrics) {
                            error!("Failed to enqueue metrics: {}", err);
                        }
                    } else {
                        error!("Stream of metrics dropped!");
                        break
                    }
                }

<<<<<<< HEAD
                response = response_stream.next() => {
                    if let Some(response) = response {
                        process_upstream_message(response, tx_upstream_transactions.clone(), tx_transactions.clone());
                    } else {
                        error!("Upstream closed!");
                        break
=======
    loop {
        tokio::select! {
            metrics = metrics.recv() => {
                if let Some(metrics) = metrics {
                    info!("Sending metrics: {:?}", metrics);
                    if let Err(err) = tx_upstream_transactions.send(metrics) {
                        error!("Failed to enqueue metrics: {}", err);
>>>>>>> 15533485
                    }
                }
            }
        },
        None => loop {
            tokio::select! {
                metrics = metrics_stream.next() => {
                    if let Some(metrics) = metrics {
                        info!("Sending metrics: {:?}", metrics);
                        if let Err(err) = tx_upstream_transactions.send(metrics) {
                            error!("Failed to enqueue metrics: {}", err);
                        }
                    } else {
                        error!("Stream of metrics dropped!");
                        break
                    }
                }

                response = response_stream.next() => {
                    if let Some(response) = response {
                        process_upstream_message(response, tx_upstream_transactions.clone(), tx_transactions.clone());
                    } else {
                        error!("Upstream closed!");
                        break
                    }
                }
            }
        },
    }
}

async fn get_tls_config(
    tls_ca_cert: Option<String>,
    tls_client_key: Option<String>,
    tls_client_cert: Option<String>,
) -> std::result::Result<Option<ClientTlsConfig>, Box<dyn std::error::Error>> {
    let tls = if let (Some(ca_cert), Some(client_key), Some(client_cert)) =
        (tls_ca_cert, tls_client_key, tls_client_cert)
    {
        info!("Loading CA from {}", ca_cert);
        let ca_cert = tokio::fs::read(ca_cert).await?;
        let ca_cert = Certificate::from_pem(ca_cert);

        info!("Loading client TLS from {} and {}", client_cert, client_key);
        let client_cert = tokio::fs::read(client_cert).await?;
        let client_key = tokio::fs::read(client_key).await?;
        let client_identity = Identity::from_pem(client_cert, client_key);

        Some(
            ClientTlsConfig::new()
                .ca_certificate(ca_cert)
                .domain_name("localhost")
                .identity(client_identity),
        )
    } else {
        warn!("TLS is disabled by (lack of) configuration!");
        None
    };

    Ok(tls)
}

pub async fn spawn_grpc_client(
    grpc_url: Uri,
    tls_grpc_ca_cert: Option<String>,
    tls_grpc_client_key: Option<String>,
    tls_grpc_client_cert: Option<String>,
    tx_transactions: tokio::sync::mpsc::UnboundedSender<Transaction>,
<<<<<<< HEAD
    metrics: Arc<Metrics>,
    exit_signal: Option<tokio::sync::oneshot::Receiver<ValidatorStatus>>,
=======
    metrics: tokio::sync::mpsc::Receiver<RequestMessageEnvelope>,
>>>>>>> 15533485
) -> std::result::Result<(), Box<dyn std::error::Error>> {
    info!("Loading TLS configuration.");
    let tls = get_tls_config(tls_grpc_ca_cert, tls_grpc_client_key, tls_grpc_client_cert).await?;

    info!("Opening the gRPC channel.");
    let channel = match tls {
        Some(tls) => Channel::builder(grpc_url).tls_config(tls)?,
        _ => Channel::builder(grpc_url.clone()),
    }
    .connect()
    .await?;

    info!("Streaming from gRPC server.");
    let mut client = MTransactionClient::new(channel.clone());
    mtx_stream(
        &mut client,
        tx_transactions.clone(),
        metrics.clone(),
        exit_signal,
    )
    .await;

    Ok(())
}<|MERGE_RESOLUTION|>--- conflicted
+++ resolved
@@ -1,10 +1,7 @@
 pub mod pb {
     tonic::include_proto!("validator");
 }
-<<<<<<< HEAD
-use crate::{metrics::Metrics, watcher::ValidatorStatus};
-=======
->>>>>>> 15533485
+use crate::watcher::ValidatorStatus;
 use log::{error, info, warn};
 use pb::{
     m_transaction_client::MTransactionClient, Ping, Pong, RequestMessageEnvelope,
@@ -56,12 +53,8 @@
 async fn mtx_stream(
     client: &mut MTransactionClient<Channel>,
     tx_transactions: tokio::sync::mpsc::UnboundedSender<Transaction>,
-<<<<<<< HEAD
-    metrics: Arc<Metrics>,
+    mut metrics: tokio::sync::mpsc::Receiver<RequestMessageEnvelope>,
     validator_watcher: Option<tokio::sync::oneshot::Receiver<ValidatorStatus>>,
-=======
-    mut metrics: tokio::sync::mpsc::Receiver<RequestMessageEnvelope>,
->>>>>>> 15533485
 ) {
     let (tx_upstream_transactions, mut rx_upstream_transactions) =
         tokio::sync::mpsc::unbounded_channel::<RequestMessageEnvelope>();
@@ -80,49 +73,33 @@
                     break;
                 }
 
-                metrics = metrics_stream.next() => {
-                    if let Some(metrics) = metrics {
-                        info!("Sending metrics: {:?}", metrics);
-                        if let Err(err) = tx_upstream_transactions.send(metrics) {
-                            error!("Failed to enqueue metrics: {}", err);
-                        }
-                    } else {
-                        error!("Stream of metrics dropped!");
-                        break
+            metrics = metrics.recv() => {
+                if let Some(metrics) = metrics {
+                    info!("Sending metrics: {:?}", metrics);
+                    if let Err(err) = tx_upstream_transactions.send(metrics) {
+                        error!("Failed to enqueue metrics: {}", err);
                     }
                 }
+            }
 
-<<<<<<< HEAD
                 response = response_stream.next() => {
                     if let Some(response) = response {
                         process_upstream_message(response, tx_upstream_transactions.clone(), tx_transactions.clone());
                     } else {
                         error!("Upstream closed!");
                         break
-=======
-    loop {
-        tokio::select! {
-            metrics = metrics.recv() => {
-                if let Some(metrics) = metrics {
-                    info!("Sending metrics: {:?}", metrics);
-                    if let Err(err) = tx_upstream_transactions.send(metrics) {
-                        error!("Failed to enqueue metrics: {}", err);
->>>>>>> 15533485
                     }
                 }
             }
         },
         None => loop {
             tokio::select! {
-                metrics = metrics_stream.next() => {
+                metrics = metrics.recv() => {
                     if let Some(metrics) = metrics {
                         info!("Sending metrics: {:?}", metrics);
                         if let Err(err) = tx_upstream_transactions.send(metrics) {
                             error!("Failed to enqueue metrics: {}", err);
                         }
-                    } else {
-                        error!("Stream of metrics dropped!");
-                        break
                     }
                 }
 
@@ -176,12 +153,8 @@
     tls_grpc_client_key: Option<String>,
     tls_grpc_client_cert: Option<String>,
     tx_transactions: tokio::sync::mpsc::UnboundedSender<Transaction>,
-<<<<<<< HEAD
-    metrics: Arc<Metrics>,
+    metrics: tokio::sync::mpsc::Receiver<RequestMessageEnvelope>,
     exit_signal: Option<tokio::sync::oneshot::Receiver<ValidatorStatus>>,
-=======
-    metrics: tokio::sync::mpsc::Receiver<RequestMessageEnvelope>,
->>>>>>> 15533485
 ) -> std::result::Result<(), Box<dyn std::error::Error>> {
     info!("Loading TLS configuration.");
     let tls = get_tls_config(tls_grpc_ca_cert, tls_grpc_client_key, tls_grpc_client_cert).await?;
@@ -196,13 +169,7 @@
 
     info!("Streaming from gRPC server.");
     let mut client = MTransactionClient::new(channel.clone());
-    mtx_stream(
-        &mut client,
-        tx_transactions.clone(),
-        metrics.clone(),
-        exit_signal,
-    )
-    .await;
+    mtx_stream(&mut client, tx_transactions.clone(), metrics, exit_signal).await;
 
     Ok(())
 }